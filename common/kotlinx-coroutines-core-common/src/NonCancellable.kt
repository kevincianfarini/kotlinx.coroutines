--- conflicted
+++ resolved
@@ -104,10 +104,6 @@
     override fun invokeOnCompletion(onCancelling: Boolean, invokeImmediately: Boolean, handler: CompletionHandler): DisposableHandle =
         NonDisposableHandle
 
-<<<<<<< HEAD
-    /** Always returns `false`. */
-    override fun cancel(cause: Throwable?): Boolean = false // never handles exceptions
-=======
     /**
      * Always returns `false`.
      * @suppress **This an internal API and should not be used from general code.**
@@ -120,8 +116,7 @@
      * @suppress **This an internal API and should not be used from general code.**
      */
     @InternalCoroutinesApi
-    override fun cancel(cause: Throwable?): Boolean = false
->>>>>>> f3071595
+    override fun cancel(cause: Throwable?): Boolean = false // never handles exceptions
 
     /**
      * Always returns [emptySequence].
@@ -132,21 +127,12 @@
         get() = emptySequence()
 
     /**
-<<<<<<< HEAD
      * Always returns [NonDisposableHandle] and does not do anything.
-     * @suppress **This is unstable API and it is subject to change.**
-     *           This is an internal API. This method is too error prone for public API.
+     * @suppress **This an internal API and should not be used from general code.**
      */
     @Suppress("EXPOSED_FUNCTION_RETURN_TYPE", "EXPOSED_PARAMETER_TYPE")
+    @InternalCoroutinesApi
     override fun attachChild(child: ChildJob): ChildHandle = NonDisposableHandle
-=======
-     * Always returns no-op handle and does not do anything.
-     * @suppress **This an internal API and should not be used from general code.**
-     */
-    @Suppress("OverridingDeprecatedMember")
-    @InternalCoroutinesApi
-    override fun attachChild(child: Job): DisposableHandle = NonDisposableHandle
->>>>>>> f3071595
 
     /**
      * Does not do anything.
